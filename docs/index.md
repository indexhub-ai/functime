--- conflicted
+++ resolved
@@ -63,7 +63,6 @@
 # Column 3. Value (e.g. price)
 y = pl.read_parquet("https://bit.ly/commodities-data")
 entity_col, time_col = y.columns[:2]
-<<<<<<< HEAD
 
 # Time series split
 y_train, y_test = y.pipe(train_test_split(test_size=3))
@@ -77,30 +76,12 @@
 # fit-predict in a single line
 y_pred = LightGBM(freq="1mo", lags=24)(y=y_train, fh=3)
 
-=======
-
-# Time series split
-y_train, y_test = y.pipe(train_test_split(test_size=3))
-
-# Fit-predict
-model = LightGBM(freq="1mo", lags=24, max_horizons=3, strategy="ensemble")
-model.fit(y=y_train)
-y_pred = model.predict(fh=3)
-
-# functime ❤️ functional design
-# fit-predict in a single line
-y_pred = LightGBM(freq="1mo", lags=24)(y=y_train, fh=3)
-
->>>>>>> c18192ba
 # Score forecasts in parallel
 scores = mase(y_true=y_test, y_pred=y_pred, y_train=y_train)
 ```
 ### Classification
 
 ```python
-<<<<<<< HEAD
-
-=======
 import numpy as np
 import polars as pl
 from sklearn.linear_model import RidgeClassifierCV
@@ -147,14 +128,10 @@
 # Predict (alternatively: 'classifier.score(X_test_embs, y_test)')
 predictions = classifier.predict(X_test_embs)
 accuracy = accuracy_score(predictions, y_test)
->>>>>>> c18192ba
 ```
 ### Clustering
 
 ```python
-<<<<<<< HEAD
-
-=======
 import numpy as np
 import polars as pl
 import pandas as pd
@@ -255,7 +232,6 @@
 n_labels = len(cluster_labels)
 n_clustered = np.sum((labels >= 0))
 coverage = n_clustered / umap_embeddings.shape[0]
->>>>>>> c18192ba
 ```
 
 ### Preprocessing
